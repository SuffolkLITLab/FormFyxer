--- conflicted
+++ resolved
@@ -26,14 +26,10 @@
     },
     license='MIT',
     packages=['formfyxer'],
-<<<<<<< HEAD
-    install_requires=['spacy',  'PyPDF2',  'pikepdf',  'textstat',  'requests',  'networkx', 'numpy',  'sklearn', 'joblib',  'nltk', 'boxdetect', 'pdf2image', 'reportlab', 'pdfminer.six', 'opencv-python'],
-=======
-    install_requires=['spacy',  'PyPDF2',  'pikepdf',  'textstat',  'requests',  'numpy',  'sklearn', 
+    install_requires=['spacy',  'PyPDF2',  'pikepdf',  'textstat',  'requests',  'numpy',  'sklearn', 'networkx',
         'joblib',  'nltk', 'boxdetect', 'pdf2image', 'reportlab', 'pdfminer.six', 'opencv-python',
         'typer>=0.4.1,<0.5.0' # typer pre 0.4.1 was broken by click 8.1.0: https://github.com/explosion/spaCy/issues/10564
     ],
->>>>>>> 03b8a69e
     cmdclass={
       'install': InstallSpacyModelCommand,
     },
