import os
import re
import subprocess

from pdfminer.high_level import extract_text
from pdfminer.layout import LAParams

import pikepdf
import textstat
import requests
import json
import networkx as nx
import numpy as np
import pandas as pd
from numpy import unique
from numpy import where
from sklearn.cluster import AffinityPropagation
from sklearn.metrics.pairwise import cosine_similarity
from sklearn.preprocessing import normalize
from joblib import load
import nltk

import eyecite
from enum import Enum
import sigfig
import yaml
from .pdf_wrangling import (
    get_existing_pdf_fields,
    FormField,
    FieldType,
    unlock_pdf_in_place,
    is_tagged,
)

try:
    from nltk.corpus import stopwords

    stopwords.words
except:
    print("Downloading stopwords")
    nltk.download("stopwords")
    from nltk.corpus import stopwords
try:
    nltk.data.find("tokenizers/punkt")
except:
    nltk.download("punkt")

import math
from contextlib import contextmanager
import threading
import _thread
from typing import (
    Optional,
    Union,
    Iterable,
    List,
    Dict,
    Tuple,
    Callable,
    TypedDict,
)

import openai
from openai import OpenAI
from dotenv import load_dotenv

from .passive_voice_detection import detect_passive_voice_segments, split_sentences

from transformers import GPT2TokenizerFast

load_dotenv()

tokenizer = GPT2TokenizerFast.from_pretrained("gpt2")

stop_words = set(stopwords.words("english"))

# Load local variables, models, and API key(s).

###############
# Temporarily replace joblib files with local vars
included_fields = [
    "users1_name",
    "users1_birthdate",
    "users1_address_line_one",
    "users1_address_line_two",
    "users1_address_city",
    "users1_address_state",
    "users1_address_zip",
    "users1_phone_number",
    "users1_email",
    "plantiffs1_name",
    "defendants1_name",
    "petitioners1_name",
    "respondents1_name",
    "docket_number",
    "trial_court_county",
    "users1_signature",
    "signature_date",
]

default_spot_token = os.getenv("SPOT_TOKEN") or os.getenv("TOOLS_TOKEN")
default_key: Optional[str] = os.getenv("OPENAI_API_KEY")
default_org: Optional[str] = (
    os.getenv("OPENAI_ORGANIZATION")
    or os.getenv("OPENAI_ORG")
    or os.getenv("OPENAI_ORG_ID")
)
if default_key:
    client: Optional[OpenAI] = OpenAI(
        api_key=default_key, organization=default_org or None
    )
elif os.getenv("OPENAI_API_KEY"):
    client = OpenAI()
else:
    client = None


# TODO(brycew): remove by retraining the model to work with random_state=4.
NEEDS_STABILITY = True if os.getenv("ISUNITTEST") else False

# Define some hardcoded data file paths

CURRENT_DIRECTORY = os.path.dirname(__file__)
GENDERED_TERMS_PATH = os.path.join(CURRENT_DIRECTORY, "data", "gendered_terms.yml")
PLAIN_LANGUAGE_TERMS_PATH = os.path.join(
    CURRENT_DIRECTORY, "data", "simplified_words.yml"
)


# This creates a timeout exception that can be triggered when something hangs too long.
class TimeoutException(Exception):
    pass


@contextmanager
def time_limit(seconds: float):
    timer = threading.Timer(seconds, lambda: _thread.interrupt_main())
    timer.start()
    try:
        yield
    except KeyboardInterrupt:
        raise TimeoutException("Timed out.")
    finally:
        # if the action ends in specified time, timer is canceled
        timer.cancel()


def recursive_get_id(values_to_unpack: Union[dict, list], tmpl: Optional[set] = None):
    """
    Pull ID values out of the LIST/NSMI results from Spot.
    """
    # h/t to Quinten and Bryce for this code ;)
    if not tmpl:
        tmpl = set()
    if isinstance(values_to_unpack, dict):
        tmpl.add(values_to_unpack.get("id"))
        if values_to_unpack.get("children"):
            tmpl.update(recursive_get_id(values_to_unpack.get("children", []), tmpl))
        return tmpl
    elif isinstance(values_to_unpack, list):
        for item in values_to_unpack:
            tmpl.update(recursive_get_id(item, tmpl))
        return tmpl
    else:
        return set()


def spot(
    text: str,
    lower: float = 0.25,
    pred: float = 0.5,
    upper: float = 0.6,
    verbose: float = 0,
    token: str = "",
):
    """
    Call the Spot API (https://spot.suffolklitlab.org) to classify the text of a PDF using
    the NSMIv2/LIST taxonomy (https://taxonomy.legal/), but returns only the IDs of issues found in the text.
    """
    global default_spot_token
    if not token:
        if not default_spot_token:
            print("You need to pass a spot token when using Spot")
            return []
        token = default_spot_token
    headers = {
        "Authorization": "Bearer " + token,
        "Content-Type": "application/json",
    }

    body = {
        "text": text[:5000],
        "save-text": 0,
        "cutoff-lower": lower,
        "cutoff-pred": pred,
        "cutoff-upper": upper,
    }
    r = requests.post(
        "https://spot.suffolklitlab.org/v0/entities-nested/",
        headers=headers,
        data=json.dumps(body),
    )
    output_ = r.json()
    try:
        output_["build"]
        if verbose != 1:
            try:
                return list(recursive_get_id(output_["labels"]))
            except:
                return []
        else:
            return output_
    except:
        return output_


# A function to pull words out of snake_case, camelCase and the like.


def re_case(text: str) -> str:
    """
    Capture PascalCase, snake_case and kebab-case terms and add spaces to separate the joined words
    """
    re_outer = re.compile(r"([^A-Z ])([A-Z])")
    re_inner = re.compile(r"(?<!^)([A-Z])([^A-Z])")
    text = re_outer.sub(r"\1 \2", re_inner.sub(r" \1\2", text))
    return text.replace("_", " ").replace("-", " ")


# Takes text from an auto-generated field name and uses regex to convert it into an Assembly Line standard field.
# See https://suffolklitlab.org/docassemble-AssemblyLine-documentation/docs/label_variables/


def regex_norm_field(text: str):
    """
    Apply some heuristics to a field name to see if we can get it to match AssemblyLine conventions.
    See: https://suffolklitlab.org/docassemble-AssemblyLine-documentation/docs/document_variables
    """
    regex_list = [
        # Personal info
        ## Name & Bio
        ["^((My|Your|Full( legal)?) )?Name$", "users1_name"],
        ["^(Typed or )?Printed Name\s?\d*$", "users1_name"],
        ["^(DOB|Date of Birth|Birthday)$", "users1_birthdate"],
        ## Address
        ["^(Street )?Address$", "users1_address_line_one"],
        ["^City State Zip$", "users1_address_line_two"],
        ["^City$", "users1_address_city"],
        ["^State$", "users1_address_state"],
        ["^Zip( Code)?$", "users1_address_zip"],
        ## Contact
        ["^(Phone|Telephone)$", "users1_phone_number"],
        ["^Email( Address)$", "users1_email"],
        # Parties
        ["^plaintiff\(?s?\)?$", "plaintiff1_name"],
        ["^defendant\(?s?\)?$", "defendant1_name"],
        ["^petitioner\(?s?\)?$", "petitioners1_name"],
        ["^respondent\(?s?\)?$", "respondents1_name"],
        # Court info
        ["^(Court\s)?Case\s?(No|Number)?\s?A?$", "docket_number"],
        ["^file\s?(No|Number)?\s?A?$", "docket_number"],
        # Form info
        ["^(Signature|Sign( here)?)\s?\d*$", "users1_signature"],
        ["^Date\s?\d*$", "signature_date"],
    ]
    for regex in regex_list:
        text = re.sub(regex[0], regex[1], text, flags=re.IGNORECASE)
    return text


def reformat_field(text: str, max_length: int = 30, tools_token: Optional[str] = None):
    """
    Transforms a string of text into a snake_case variable close in length to `max_length` name by
    summarizing the string and stitching the summary together in snake_case.
    h/t https://towardsdatascience.com/nlp-building-a-summariser-68e0c19e3a93
    """
    orig_title = text.lower()
    orig_title = re.sub("[^a-zA-Z]+", " ", orig_title)
    orig_title_words = orig_title.split()
    deduped_sentence = []
    for word in orig_title_words:
        if word not in deduped_sentence:
            deduped_sentence.append(word)
    filtered_sentence = [w for w in deduped_sentence if not w.lower() in stop_words]
    filtered_title_words = filtered_sentence
    characters = len(" ".join(filtered_title_words))
    if characters > 0:
        words = len(filtered_title_words)
        av_word_len = math.ceil(
            len(" ".join(filtered_title_words)) / len(filtered_title_words)
        )
        x_words = math.floor((max_length) / av_word_len)
        sim_mat = np.zeros([len(filtered_title_words), len(filtered_title_words)])
        # for each word compared to other
        filt_vecs = vectorize(filtered_title_words, tools_token=tools_token)
        filt_vecs = [vec.reshape(1, 300) for vec in filt_vecs]
        for i in range(len(filtered_title_words)):
            for j in range(len(filtered_title_words)):
                if i != j:
                    sim_mat[i][j] = cosine_similarity(
                        filt_vecs[i],
                        filt_vecs[j],
                    )[0, 0]
        try:
            nx_graph = nx.from_numpy_array(sim_mat)
            scores = nx.pagerank(nx_graph)
            sorted_scores = sorted(
                scores.items(), key=lambda item: item[1], reverse=True
            )
            if x_words > len(scores):
                x_words = len(scores)
            i = 0
            new_title = ""
            for x in filtered_title_words:
                if scores[i] >= sorted_scores[x_words - 1][1]:
                    if len(new_title) > 0:
                        new_title += "_"
                    new_title += x
                i += 1
            return new_title
        except:
            return "_".join(filtered_title_words)
    else:
        if re.search("^(\d+)$", text):
            return "unknown"
        else:
            return re.sub("\s+", "_", text.lower())


def norm(row):
    """Normalize a word vector."""
    try:
        matrix = row.reshape(1, -1).astype(np.float64)
        return normalize(matrix, axis=1, norm="l2")[0]
    except Exception as e:
        print("===================")
        print("Error: ", e)
        print("===================")
        return np.NaN


def vectorize(text: Union[List[str], str], tools_token: Optional[str] = None):
    """Vectorize a string of text.

    Args:
      text: a string of multiple words to vectorize
      tools_token: the token to tools.suffolklitlab.org, used for micro-service
<<<<<<< HEAD
          to reduce the amount of memory you need on your machine. If
          not passed, you need to have `en_core_web_lg` installed. NOTE: this
          last bit is nolonger correct, you have to use the micor-service
          as we have had to remove SpaCY due to a breaking change
=======
          to reduce the amount of memory you need on your machine. This token
          is required as we have removed SpaCY dependencies due to breaking changes.
>>>>>>> 29f272ec
    """
    if tools_token:
        headers = {
            "Authorization": "Bearer " + tools_token,
            "Content-Type": "application/json",
        }
        body = {"text": text}
        r = requests.post(
            "https://tools.suffolklitlab.org/vectorize/",
            headers=headers,
            data=json.dumps(body),
        )
        if not r.ok:
            raise Exception("Couldn't access tools.suffolklitlab.org")
        if isinstance(text, str):
            output = np.array(r.json().get("embeddings", []))
            if len(output) <= 0:
                raise Exception("Vector from tools.suffolklitlab.org is empty")
            return output
        else:
            return [np.array(embed) for embed in r.json().get("embeddings", [])]
    else:
        raise Exception("Couldn't access tools.suffolklitlab.org, no token provided")
        # if isinstance(text, str):
        #    return norm(nlp(text).vector)
        # else:
        #    return [norm(nlp(indiv_text).vector) for indiv_text in text]


# Given an auto-generated field name and context from the form where it appeared, this function attempts to normalize the field name. Here's what's going on:
# 1. It will `re_case` the variable text
# 2. Then it will run the output through `regex_norm_field`
# 3. If it doesn't find anything, it will use the ML model `clf_field_names`
# 4. If the prediction isn't very confident, it will run it through `reformat_field`


def normalize_name(
    jur: str,
    group: str,
    n: int,
    per,
    last_field: str,
    this_field: str,
    tools_token: Optional[str] = None,
) -> Tuple[str, float]:
    """
    Normalize a field name, if possible to the Assembly Line conventions, and if
    not, to a snake_case variable name of appropriate length.

    HACK: temporarily all we do is re-case it and normalize it using regex rules.
    Will be replaced with call to LLM soon.
    """

    if this_field not in included_fields:
        this_field = re_case(this_field)
        this_field = regex_norm_field(this_field)

    if this_field in included_fields:
        return f"*{this_field}", 0.01

    return reformat_field(this_field, tools_token=tools_token), 0.5


# Take a list of AL variables and spits out suggested groupings. Here's what's going on:
#
# 1. It reads in a list of fields (e.g., `["user_name","user_address"]`)
# 2. Splits each field into words (e.g., turning `user_name` into `user name`)
# 3. It then turns these ngrams/"sentences" into vectors using word2vec.
# 4. For the collection of fields, it finds clusters of these "sentences" within the semantic space defined by word2vec. Currently it uses Affinity Propagation. See https://machinelearningmastery.com/clustering-algorithms-with-python/


def cluster_screens(
    fields: List[str] = [], damping: float = 0.7, tools_token: Optional[str] = None
) -> Dict[str, List[str]]:
    """
    Groups the given fields into screens based on how much they are related.

    Args:
      fields: a list of field names
      damping: a value >= 0.5 and < 1. Tunes how related screens should be
      tools_token: the token to tools.suffolklitlab.org, needed of doing
          micro-service vectorization

    Returns: a suggested screen grouping, each screen name mapped to the list of fields on it
    """
    vec_mat = np.zeros([len(fields), 300])
    vecs = vectorize([re_case(field) for field in fields], tools_token=tools_token)
    for i in range(len(fields)):
        vec_mat[i] = vecs[i]
    # create model
    # note will have to require newer version to fit the model when running with random_state=4
    # just on the unit test for now, to make sure `tools.suffolklitlab.org` and local don't differ
    model = AffinityPropagation(
        damping=damping, random_state=4 if NEEDS_STABILITY else None
    )
    model.fit(vec_mat)
    # assign a cluster to each example
    yhat = model.predict(vec_mat)
    # retrieve unique clusters
    clusters = unique(yhat)
    screens = {}
    # sim = np.zeros([5,300])
    for i, cluster in enumerate(clusters):
        this_screen = where(yhat == cluster)[0]
        vars = []
        for screen in this_screen:
            # sim[screen]=vec_mat[screen] # use this spot to add up vectors for compare to list
            vars.append(fields[screen])
        screens["screen_%s" % i] = vars
    return screens


def get_character_count(
    field: FormField, char_width: float = 6, row_height: float = 16
) -> int:
    # https://pikepdf.readthedocs.io/en/latest/api/main.html#pikepdf.Rectangle
    # Rectangle with llx,lly,urx,ury
    height = field.configs.get("height") or field.configs.get("size", 0)
    width = field.configs.get("width") or field.configs.get("size", 0)
    num_rows = int(height / row_height) if height > row_height else 1  # type: ignore
    num_cols = int(width / char_width)  # type: ignore
    max_chars = num_rows * num_cols
    return min(max_chars, 1)


class InputType(Enum):
    """
    Input type maps onto the type of input the PDF author chose for the field. We only
    handle text, checkbox, and signature fields.
    """

    TEXT = "Text"
    CHECKBOX = "Checkbox"
    SIGNATURE = "Signature"

    def __str__(self):
        return self.value


class FieldInfo(TypedDict):
    var_name: str
    max_length: int
    type: Union[InputType, str]


def field_types_and_sizes(
    fields: Optional[Iterable[FormField]],
) -> List[FieldInfo]:
    """
    Transform the fields provided by get_existing_pdf_fields into a summary format.
    Result will look like:
    [
        {
            "var_name": var_name,
            "type": "text | checkbox | signature",
            "max_length": n
        }
    ]
    """
    processed_fields: List[FieldInfo] = []
    if not fields:
        return []
    for field in fields:
        item: FieldInfo = {
            "var_name": field.name,
            "max_length": get_character_count(
                field,
            ),
            "type": "",
        }
        if field.type == FieldType.TEXT or field.type == FieldType.AREA:
            item["type"] = InputType.TEXT
        elif field.type == FieldType.CHECK_BOX:
            item["type"] = InputType.CHECKBOX
        elif field.type == FieldType.SIGNATURE:
            item["type"] = InputType.SIGNATURE
        else:
            item["type"] = str(field.type)
        processed_fields.append(item)
    return processed_fields


class AnswerType(Enum):
    """
    Answer type describes the effort the user answering the form will require.
    "Slot-in" answers are a matter of almost instantaneous recall, e.g., name, address, etc.
    "Gathered" answers require looking around one's desk, for e.g., a health insurance number.
    "Third party" answers require picking up the phone to call someone else who is the keeper
    of the information.
    "Created" answers don't exist before the user is presented with the question. They may include
    a choice, creating a narrative, or even applying legal reasoning. "Affidavits" are a special
    form of created answers.
    See Jarret and Gaffney, Forms That Work (2008)
    """

    SLOT_IN = "Slot in"
    GATHERED = "Gathered"
    THIRD_PARTY = "Third party"
    CREATED = "Created"
    AFFIDAVIT = "Affidavit"

    def __str__(self):
        return self.value


def classify_field(field: FieldInfo, new_name: str) -> AnswerType:
    """
    Apply heuristics to the field's original and "normalized" name to classify
    it as either a "slot-in", "gathered", "third party" or "created" field type.
    """
    SLOT_IN_FIELDS = {
        "users1_name",
        "users1_name",
        "users1_birthdate",
        "users1_address_line_one",
        "users1_address_line_two",
        "users1_address_city",
        "users1_address_state",
        "users1_address_zip",
        "users1_phone_number",
        "users1_email",
        "plaintiff1_name",
        "defendant1_name",
        "petitioners1_name",
        "respondents1_name",
        "users1_signature",
        "signature_date",
    }
    SLOT_IN_KEYWORDS = {
        "name",
        "birth date",
        "birthdate",
        "phone",
    }
    GATHERED_KEYWORDS = {
        "number",
        "value",
        "amount",
        "id number",
        "social security",
        "benefit id",
        "docket",
        "case",
        "employer",
        "date",
    }
    CREATED_KEYWORDS = {
        "choose",
        "choice",
        "why",
        "fact",
    }
    AFFIDAVIT_KEYWORDS = {
        "affidavit",
    }
    var_name = field["var_name"].lower()
    if (
        var_name in SLOT_IN_FIELDS
        or new_name in SLOT_IN_FIELDS
        or any(keyword in var_name for keyword in SLOT_IN_KEYWORDS)
    ):
        return AnswerType.SLOT_IN
    elif any(keyword in var_name for keyword in GATHERED_KEYWORDS):
        return AnswerType.GATHERED
    elif set(var_name.split()).intersection(CREATED_KEYWORDS):
        return AnswerType.CREATED
    elif field["type"] == InputType.TEXT:
        if field["max_length"] <= 100:
            return AnswerType.SLOT_IN
        else:
            return AnswerType.CREATED
    return AnswerType.GATHERED


def get_adjusted_character_count(field: FieldInfo) -> float:
    """
    Determines the bracketed length of an input field based on its max_length attribute,
    returning a float representing the approximate length of the field content.

    The function chunks the answers into 5 different lengths (checkboxes, 2 words, short, medium, and long)
    instead of directly using the character count, as forms can allocate different spaces
    for the same data without considering the space the user actually needs.

    Args:
        field (FieldInfo): An object containing information about the input field,
                           including the "max_length" attribute.

    Returns:
        float: The approximate length of the field content, categorized into checkboxes, 2 words, short,
               medium, or long based on the max_length attribute.

    Examples:
        >>> get_adjusted_character_count({"type"}: InputType.CHECKBOX)
        4.7
        >>> get_adjusted_character_count({"max_length": 100})
        9.4
        >>> get_adjusted_character_count({"max_length": 300})
        230
        >>> get_adjusted_character_count({"max_length": 600})
        115
        >>> get_adjusted_character_count({"max_length": 1200})
        1150
    """
    ONE_WORD = 4.7  # average word length: https://www.researchgate.net/figure/Average-word-length-in-the-English-language-Different-colours-indicate-the-results-for_fig1_230764201
    ONE_LINE = 115  # Standard line is ~ 115 characters wide at 12 point font
    SHORT_ANSWER = (
        ONE_LINE * 2
    )  # Anything over 1 line but less than 3 probably needs about the same time to answer
    MEDIUM_ANSWER = ONE_LINE * 5
    LONG_ANSWER = (
        ONE_LINE * 10
    )  # Anything over 10 lines probably needs a full page but form author skimped on space
    if field["type"] != InputType.TEXT:
        return ONE_WORD

    if field["max_length"] <= ONE_LINE or (field["max_length"] <= ONE_LINE * 2):
        return ONE_WORD * 2
    elif field["max_length"] <= SHORT_ANSWER:
        return SHORT_ANSWER
    elif field["max_length"] <= MEDIUM_ANSWER:
        return MEDIUM_ANSWER
    return LONG_ANSWER


def time_to_answer_field(
    field: FieldInfo,
    new_name: str,
    cpm: int = 40,
    cpm_std_dev: int = 17,
) -> Callable[[int], np.ndarray]:
    """
    Apply a heuristic for the time it takes to answer the given field, in minutes.
    It is hand-written for now.
    It will factor in the input type, the answer type (slot in, gathered, third party or created), and the
    amount of input text allowed in the field.
    The return value is a function that can return N samples of how long it will take to answer the field (in minutes)
    """
    # Average CPM is about 40: https://en.wikipedia.org/wiki/Words_per_minute#Handwriting
    # Standard deviation is about 17 characters/minute
    # Add mean amount of time for gathering or creating the answer itself (if any) + standard deviation in minutes
    TIME_TO_MAKE_ANSWER = {
        AnswerType.SLOT_IN: (0.25, 0.1),
        AnswerType.GATHERED: (3, 2),
        AnswerType.THIRD_PARTY: (5, 2),
        AnswerType.CREATED: (5, 4),
        AnswerType.AFFIDAVIT: (5, 4),
    }
    kind = classify_field(field, new_name)
    if field["type"] == InputType.SIGNATURE or "signature" in field["var_name"]:
        return lambda number_samples: np.random.normal(
            loc=0.5, scale=0.1, size=number_samples
        )
    if field["type"] == InputType.CHECKBOX:
        return lambda number_samples: np.random.normal(
            loc=TIME_TO_MAKE_ANSWER[kind][0],
            scale=TIME_TO_MAKE_ANSWER[kind][1],
            size=number_samples,
        )
    else:
        adjusted_character_count = get_adjusted_character_count(field)
        time_to_write_answer = adjusted_character_count / cpm
        time_to_write_std_dev = adjusted_character_count / cpm_std_dev

        return lambda number_samples: np.random.normal(
            loc=time_to_write_answer, scale=time_to_write_std_dev, size=number_samples
        ) + np.random.normal(
            loc=TIME_TO_MAKE_ANSWER[kind][0],
            scale=TIME_TO_MAKE_ANSWER[kind][1],
            size=number_samples,
        )


def time_to_answer_form(processed_fields, normalized_fields) -> Tuple[float, float]:
    """
    Provide an estimate of how long it would take an average user to respond to the questions
    on the provided form.
    We use signals such as the field type, name, and space provided for the response to come up with a
    rough estimate, based on whether the field is:
    1. fill in the blank
    2. gathered - e.g., an id number, case number, etc.
    3. third party: need to actually ask someone the information - e.g., income of not the user, anything else?
    4. created:
        a. short created (3 lines or so?)
        b. long created (anything over 3 lines)
    """
    field_answer_time_simulators: List[Callable[[int], np.ndarray]] = []
    for index, field in enumerate(processed_fields):
        field_answer_time_simulators.append(
            time_to_answer_field(field, normalized_fields[index])
        )
    # Run a monte carlo simulation to get times to answer and standard deviation
    num_samples = 20000
    np_array = np.zeros(num_samples)
    for field_simulator in field_answer_time_simulators:
        np_array += field_simulator(num_samples)
    return sigfig.round(np_array.mean(), 2), sigfig.round(np_array.std(), 2)


def cleanup_text(text: str, fields_to_sentences: bool = False) -> str:
    """
    Apply cleanup routines to text to provide more accurate readability statistics.
    """
    # Replace \n with .
    text = re.sub(r"(\n|\r)+", ". ", text)
    # Replace non-punctuation characters with " "
    text = re.sub(r"[^\w.,;!?@'\"“”‘’'″‶ ]", " ", text)
    # _ is considered a word character, remove it
    text = re.sub(r"_+", " ", text)
    if fields_to_sentences:
        # Turn : into . (so fields are treated as one sentence)
        text = re.sub(r":", ".", text)
    # Condense repeated " "
    text = re.sub(r" +", " ", text)
    # Remove any sentences that are just composed of a space
    text = re.sub(r"\. +\.", ". ", text)
    # Remove any repeated .
    text = re.sub(r"\.+", ".", text)
    # Remove space before final period
    text = re.sub(r" \.", ".", text)
    return text


def all_caps_words(text: str) -> int:
    results = re.findall(r"([A-Z][A-Z]+)", text)
    if results:
        return len(results)
    return 0


class OpenAiCreds(TypedDict):
    org: str
    key: str


def text_complete(
    prompt: str,
    max_tokens: int = 500,
    creds: Optional[OpenAiCreds] = None,
    temperature: float = 0,
) -> str:
    """Run a prompt via openAI's API and return the result.

    Args:
        prompt (str): The prompt to send to the API.
        max_tokens (int, optional): The number of tokens to generate. Defaults to 500.
        creds (Optional[OpenAiCreds], optional): The credentials to use. Defaults to None.
        temperature (float, optional): The temperature to use. Defaults to 0.
    """
    if creds:
        openai_client = OpenAI(api_key=creds["key"], organization=creds["org"])
    else:
        if client:
            openai_client = client
        else:
            raise Exception("No OpenAI credentials provided")
    try:
        response = openai_client.chat.completions.create(
            model="gpt-3.5-turbo",
            messages=[
                {"role": "system", "content": prompt},
            ],
            temperature=temperature,
            max_tokens=max_tokens,
            top_p=1.0,
            frequency_penalty=0.0,
            presence_penalty=0.0,
        )
        return str((response.choices[0].message.content or "").strip())
    except Exception as ex:
        print(f"{ex}")
        return "ApiError"


def complete_with_command(
    text, command, tokens, creds: Optional[OpenAiCreds] = None
) -> str:
    """Combines some text with a command to send to open ai."""
    # OpenAI's max number of tokens length is 4097, so we trim the input text to 4080 - command - tokens length.
    # A bit less than 4097 in case the tokenizer is wrong
    # don't deal with negative numbers, clip at 1 (OpenAi will error anyway)
    max_length = max(4080 - len(tokenizer(command)["input_ids"]) - tokens, 1)
    text_tokens = tokenizer(text)
    if len(text_tokens["input_ids"]) > max_length:
        text = tokenizer.decode(
            tokenizer(text, truncation=True, max_length=max_length)["input_ids"]
        )
    return text_complete(text + "\n\n" + command, max_tokens=tokens, creds=creds)


def plain_lang(text, creds: Optional[OpenAiCreds] = None) -> str:
    tokens = len(tokenizer(text)["input_ids"])
    command = "Rewrite the above at a sixth grade reading level."
    return complete_with_command(text, command, tokens, creds=creds)


def guess_form_name(text, creds: Optional[OpenAiCreds] = None) -> str:
    command = 'If the above is a court form, write the form\'s name, otherwise respond with the word "abortthisnow.".'
    return complete_with_command(text, command, 20, creds=creds)


def describe_form(text, creds: Optional[OpenAiCreds] = None) -> str:
    command = 'If the above is a court form, write a brief description of its purpose at a sixth grade reading level, otherwise respond with the word "abortthisnow.".'
    return complete_with_command(text, command, 250, creds=creds)


def needs_calculations(text: Union[str]) -> bool:
    # since we reomved SpaCy we can't use Doc,
    # so I rewrote this to provide similar functionality absent Doc
    # old code is commented out
    # def needs_calculations(text: Union[str, Doc]) -> bool:
    """A conservative guess at if a given form needs the filler to make math calculations,
    something that should be avoided. If"""
    CALCULATION_WORDS = ["subtract", "total", "minus", "multiply" "divide"]
    # if isinstance(text, str):
    #    doc = nlp(text)
    # else:
    #    doc = text
    # for token in doc:
    #    if token.text.lower() in CALCULATION_WORDS:
    #        return True
    for word in CALCULATION_WORDS:
        if word in text.lower():
            return True

    # TODO(brycew): anything better than a binary yes-no value on this?
    return False


def get_passive_sentences(
    text: Union[List, str], tools_token: Optional[str] = None, model: str = "gpt-5-nano"
) -> List[Tuple[str, List[Tuple[int, int]]]]:
    """Return passive voice fragments for each sentence in ``text``.

    The function relies on OpenAI's language model (via ``passive_voice_detection``)
    to detect passive constructions. ``tools_token`` is kept for backward compatibility
    but is no longer used.

    Args:
        text (Union[List, str]): The input text or list of texts to analyze.
        tools_token (Optional[str], optional): Deprecated. Previously used for authentication with
            tools.suffolklitlab.org. Defaults to None.
        model (str, optional): The OpenAI model to use for detection. Defaults to "gpt-5-nano".
    Returns:
        List[Tuple[str, List[Tuple[int, int]]]]: A list of tuples, each containing the original text
            and a list of tuples representing the start and end positions of detected passive voice fragments.

    Note:
        At least for now, the fragment detection is no longer meaningful (except in tokenized sentences) because
        the LLM detection simply returns the full original sentence if it contains passive voice. We have not reimplemented
        this behavior of PassivePy.
    """
    if tools_token:
        pass  # deprecated

    sentences_with_highlights = []

    passive_voice_results = detect_passive_voice_segments(
        text,
        openai_client=client if client else None,
        model=model,
    )

    for item in passive_voice_results:
        for fragment in item[1]:
            sentences_with_highlights.append(
                (
                    item[0],
                    [
                        (match.start(), match.end())
                        for match in re.finditer(re.escape(fragment), item[0])
                    ],
                )
            )
    return sentences_with_highlights


def get_citations(text: str, tokenized_sentences: List[str]) -> List[str]:
    """
    Get citations and some extra surrounding context (the full sentence), if the citation is
    fewer than 5 characters (often eyecite only captures a section symbol
    for state-level short citation formats)
    """
    citations = eyecite.get_citations(
        eyecite.clean_text(text, ["all_whitespace", "underscores"])
    )
    citations_with_context = []
    tokens = set()
    for cite in citations:
        if len(cite.matched_text()) < 5:
            tokens.add(cite.matched_text())
        else:
            citations_with_context.append(cite.matched_text())
    for token in tokens:
        citations_with_context.extend(
            [sentence for sentence in tokenized_sentences if token in sentence]
        )

    return citations_with_context


# NOTE: omitting "CID" for Credit Card IDs since it has a lot of false positives.
FIELD_PATTERNS = {
    "Bank Account Number": [
        r"account[\W_]*number",
        r"ABA$",
        r"routing[\W_]*number",
        r"checking",
    ],
    "Credit Card Number": [r"credit[\W_]*card", r"(CV[CDV]2?|CCV|CSC)"],
    "Driver's License Number": [r"drivers[\W_]*license", r".?DL$"],
    "Social Security Number": [r"social[\W_]*security[\W_]*number", r"SSN", r"TIN$"],
}
FIELD_REGEXES = {
    name: re.compile("|".join(patterns), re.IGNORECASE | re.MULTILINE)
    for name, patterns in FIELD_PATTERNS.items()
}


def get_sensitive_data_types(
    fields: List[str], fields_old: Optional[List[str]] = None
) -> Dict[str, List[str]]:
    """
    Given a list of fields, identify those related to sensitive information and return a dictionary with the sensitive
    fields grouped by type. A list of the old field names can also be provided. These fields should be in the same
    order. Passing the old field names allows the sensitive field algorithm to match more accurately. The return value
    will not contain the old field name, only the corresponding field name from the first parameter.

    The sensitive data types are: Bank Account Number, Credit Card Number, Driver's License Number, and Social Security
    Number.
    """

    if fields_old is not None and len(fields) != len(fields_old):
        raise ValueError(
            "If provided, fields_old must have the same number of items as fields."
        )

    sensitive_data_types: Dict[str, List[str]] = {}
    num_fields = len(fields)
    for i, field in enumerate(fields):
        for name, regex in FIELD_REGEXES.items():
            if re.search(regex, field):
                sensitive_data_types.setdefault(name, []).append(field)
            elif fields_old is not None and re.search(regex, fields_old[i]):
                sensitive_data_types.setdefault(name, []).append(field)
    return sensitive_data_types


def substitute_phrases(
    input_string: str, substitution_phrases: Dict[str, str]
) -> Tuple[str, List[Tuple[int, int]]]:
    """Substitute phrases in the input string and return the new string and positions of substituted phrases.

    Args:
        input_string (str): The input string containing phrases to be replaced.
        substitution_phrases (Dict[str, str]): A dictionary mapping original phrases to their replacement phrases.

    Returns:
        Tuple[str, List[Tuple[int, int]]]: A tuple containing the new string with substituted phrases and a list of
                                          tuples, each containing the start and end positions of the substituted
                                          phrases in the new string.

    Example:
        >>> input_string = "The quick brown fox jumped over the lazy dog."
        >>> substitution_phrases = {"quick brown": "swift reddish", "lazy dog": "sleepy canine"}
        >>> new_string, positions = substitute_phrases(input_string, substitution_phrases)
        >>> print(new_string)
        "The swift reddish fox jumped over the sleepy canine."
        >>> print(positions)
        [(4, 17), (35, 48)]
    """
    # Sort the substitution phrases by length in descending order
    sorted_phrases = sorted(
        substitution_phrases.items(), key=lambda x: len(x[0]), reverse=True
    )

    matches = []

    # Find all matches for the substitution phrases
    for original, replacement in sorted_phrases:
        for match in re.finditer(
            r"\b" + re.escape(original) + r"\b", input_string, re.IGNORECASE
        ):
            matches.append((match.start(), match.end(), replacement))

    # Sort the matches based on their starting position
    matches.sort(key=lambda x: x[0])

    new_string = ""
    substitutions: List[Tuple[int, int]] = []
    prev_end_pos = 0

    # Build the new string and substitutions list
    for start_pos, end_pos, replacement in matches:
        if start_pos >= prev_end_pos:
            new_string += input_string[prev_end_pos:start_pos] + replacement
            substitutions.append((len(new_string) - len(replacement), len(new_string)))
            prev_end_pos = end_pos

    new_string += input_string[prev_end_pos:]

    return new_string, substitutions


def substitute_neutral_gender(input_string: str) -> Tuple[str, List[Tuple[int, int]]]:
    """
    Substitute gendered phrases with neutral phrases in the input string.
    Primary source is https://github.com/joelparkerhenderson/inclusive-language
    """
    with open(GENDERED_TERMS_PATH) as f:
        terms = yaml.safe_load(f)
    return substitute_phrases(input_string, terms)


def substitute_plain_language(input_string: str) -> Tuple[str, List[Tuple[int, int]]]:
    """
    Substitute complex phrases with simpler alternatives.
    Source of terms is drawn from https://www.plainlanguage.gov/guidelines/words/
    """
    with open(PLAIN_LANGUAGE_TERMS_PATH) as f:
        terms = yaml.safe_load(f)
    return substitute_phrases(input_string, terms)


def transformed_sentences(
    sentence_list: List[str], fun: Callable
) -> List[Tuple[str, str, List[Tuple[int, int]]]]:
    """
    Apply a function to a list of sentences and return only the sentences with changed terms.
    The result is a tuple of the original sentence, new sentence, and the starting and ending position
    of each changed fragment in the sentence.
    """
    transformed: List[Tuple[str, str, List[Tuple[int, int]]]] = []
    for sentence in sentence_list:
        run = fun(sentence)
        if run[0] != sentence:
            transformed.append((sentence, run[0], run[1]))
    return transformed


def parse_form(
    in_file: str,
    title: Optional[str] = None,
    jur: Optional[str] = None,
    cat: Optional[str] = None,
    normalize: bool = True,
    spot_token: Optional[str] = None,
    tools_token: Optional[str] = None,
    openai_creds: Optional[OpenAiCreds] = None,
    rewrite: bool = False,
    debug: bool = False,
):
    """
    Read in a pdf, pull out basic stats, attempt to normalize its form fields, and re-write the
    in_file with the new fields (if `rewrite=1`). If you pass a spot token, we will guess the
    NSMI code. If you pass openai creds, we will give suggestions for the title and description.
    """
    unlock_pdf_in_place(in_file)
    the_pdf = pikepdf.open(in_file)
    pages_count = len(the_pdf.pages)

    try:
        with time_limit(15):
            all_fields_per_page = get_existing_pdf_fields(the_pdf)
            ff = []
            for fields_in_page in all_fields_per_page:
                ff.extend(fields_in_page)
    except TimeoutException as e:
        print("Timed out!")
        ff = None
    except AttributeError:
        ff = None
    field_names = [field.name for field in ff] if ff else []
    f_per_page = len(field_names) / pages_count
    # some PDFs (698c6784e6b9b9518e5390fd9ec31050) have vertical text, but it's not detected.
    # Text contains a bunch of "(cid:72)", garbage output (reading level is like 1000).
    # Our workaround is to ask GPT3 if it looks like a court form, and if not, try running
    # ocrmypdf.
    original_text = extract_text(in_file, laparams=LAParams(detect_vertical=True))
    text = cleanup_text(original_text)
    description = describe_form(text, creds=openai_creds) if openai_creds else ""
    try:
        readability = textstat.text_standard(text, float_output=True) if text else -1
    except:
        readability = -1
    # Still attempt to re-evaluate if not using openai
    if (
        not original_text
        or (openai_creds and description == "abortthisnow.")
        or readability > 30
    ):
        # We do not care what the PDF output is, doesn't add that much time
        ocr_p = [
            "ocrmypdf",
            "--force-ocr",
            "--rotate-pages",
            "--sidecar",
            "-",
            in_file,
            "/tmp/test.pdf",
        ]
        process = subprocess.run(ocr_p, timeout=60, check=False, capture_output=True)
        if process.returncode == 0:
            original_text = process.stdout.decode()
            text = cleanup_text(original_text)
            try:
                readability = (
                    textstat.text_standard(text, float_output=True) if text else -1
                )
            except:
                readability = -1

    new_title = guess_form_name(text, creds=openai_creds) if openai_creds else ""
    if not title:
        if hasattr(the_pdf.docinfo, "Title"):
            title = str(the_pdf.docinfo.Title)
        if (
            not title
            and new_title
            and (new_title != "ApiError" and new_title.lower() != "abortthisnow.")
        ):
            title = new_title
        if not title or title == "ApiError" or title.lower() == "abortthisnow.":
            matches = re.search("(.*)\n", text)
            if matches:
                title = re_case(matches.group(1).strip())
            else:
                title = "(Untitled)"
    nsmi = spot(title + ". " + text, token=spot_token) if spot_token else []
    if normalize:
        length = len(field_names)
        last = "null"
        new_names = []
        new_names_conf = []
        for i, field_name in enumerate(field_names):
            new_name, new_confidence = normalize_name(
                jur or "",
                cat or "",
                i,
                i / length,
                last,
                field_name,
                tools_token=tools_token,
            )
            new_names.append(new_name)
            new_names_conf.append(new_confidence)
            last = field_name
        new_names = [
            v + "__" + str(new_names[:i].count(v) + 1) if new_names.count(v) > 1 else v
            for i, v in enumerate(new_names)
        ]
    else:
        new_names = field_names
        new_names_conf = []

    tokenized_sentences = split_sentences(original_text)
    # No need to detect passive voice in very short sentences
    sentences = [s for s in tokenized_sentences if len(s.split(" ")) > 2]

    try:
        passive_sentences = get_passive_sentences(sentences, tools_token=tools_token)
        passive_sentences_count = len(passive_sentences)
    except ValueError:
        passive_sentences_count = 0
        passive_sentences = []

    citations = get_citations(original_text, tokenized_sentences)
    plain_language_suggestions = transformed_sentences(
        sentences, substitute_plain_language
    )
    neutral_gender_suggestions = transformed_sentences(
        sentences, substitute_neutral_gender
    )
    word_count = len(text.split(" "))
    all_caps_count = all_caps_words(text)
    field_types = field_types_and_sizes(ff)
    classified = [
        classify_field(field, new_names[index])
        for index, field in enumerate(field_types)
    ]
    sensitive_data_types = get_sensitive_data_types(new_names, field_names)

    slotin_count = sum(1 for c in classified if c == AnswerType.SLOT_IN)
    gathered_count = sum(1 for c in classified if c == AnswerType.GATHERED)
    third_party_count = sum(1 for c in classified if c == AnswerType.THIRD_PARTY)
    created_count = sum(1 for c in classified if c == AnswerType.CREATED)
    sentence_count = sum(1 for _ in sentences)
    field_count = len(field_names)
    difficult_words = textstat.difficult_words_list(text)
    difficult_word_count = len(difficult_words)
    citation_count = len(citations)
    pdf_is_tagged = is_tagged(the_pdf)
    stats = {
        "title": title,
        "suggested title": new_title,
        "description": description,
        "category": cat,
        "pages": pages_count,
        "reading grade level": readability,
        "time to answer": (
            time_to_answer_form(field_types_and_sizes(ff), new_names)
            if ff
            else [-1, -1]
        ),
        "list": nsmi,
        "avg fields per page": f_per_page,
        "fields": new_names,
        "fields_conf": new_names_conf,
        "fields_old": field_names,
        "sensitive data types": sensitive_data_types,
        "text": text,
        "original_text": original_text,
        "number of sentences": sentence_count,
        "sentences per page": sentence_count / pages_count,
        "number of passive voice sentences": passive_sentences_count,
        "passive sentences": passive_sentences,
        "number of all caps words": all_caps_count,
        "citations": citations,
        "total fields": field_count,
        "slotin percent": slotin_count / field_count if field_count > 0 else 0,
        "gathered percent": gathered_count / field_count if field_count > 0 else 0,
        "created percent": created_count / field_count if field_count > 0 else 0,
        "third party percent": (
            third_party_count / field_count if field_count > 0 else 0
        ),
        "passive voice percent": (
            passive_sentences_count / sentence_count if sentence_count > 0 else 0
        ),
        "citations per field": citation_count / field_count if field_count > 0 else 0,
        "citation count": citation_count,
        "all caps percent": all_caps_count / word_count,
        "normalized characters per field": (
            sum(get_adjusted_character_count(field) for field in field_types)
            / field_count
            if ff
            else 0
        ),
        "difficult words": difficult_words,
        "difficult word count": difficult_word_count,
        "difficult word percent": difficult_word_count / word_count,
        "calculation required": needs_calculations(text),
        "plain language suggestions": plain_language_suggestions,
        "neutral gender suggestions": neutral_gender_suggestions,
        "pdf_is_tagged": pdf_is_tagged,
    }
    if debug and ff:
        debug_fields = []
        for index, field in enumerate(field_types_and_sizes(ff)):
            debug_fields.append(
                {
                    "name": field["var_name"],
                    "input type": str(field["type"]),
                    "max length": field["max_length"],
                    "inferred answer type": str(
                        classify_field(field, new_names[index])
                    ),
                    "time to answer": list(
                        time_to_answer_field(field, new_names[index])(1)
                    ),
                }
            )
        stats["debug fields"] = debug_fields
    if rewrite:
        try:
            my_pdf = pikepdf.Pdf.open(in_file, allow_overwriting_input=True)
            fields_too = (
                my_pdf.Root.AcroForm.Fields
            )  # [0]["/Kids"][0]["/Kids"][0]["/Kids"][0]["/Kids"]
            # print(repr(fields_too))
            for k, field_name in enumerate(new_names):
                # print(k,field)
                fields_too[k].T = re.sub("^\*", "", field_name)
            my_pdf.save(in_file)
            my_pdf.close()
        except Exception as ex:
            stats["error"] = f"could not change form fields: {ex}"
    return stats


def _form_complexity_per_metric(stats):
    # check for fields that require user to look up info, when found add to complexity
    # maybe score these by minutes to recall/fill out
    # so, figure out words per minute, mix in with readability and page number and field numbers

    # TODO(brycew):
    # to write: options with unknown?
    # to write: fields with exact info
    # to write: fields with open ended responses (text boxes)
    metrics = [
        {"name": "reading grade level", "weight": 10 / 7, "intercept": 5},
        {"name": "calculation required", "weight": 2},
        # {"name": "time to answer", "weight": 2},
        {"name": "pages", "weight": 2},
        {"name": "citations per field", "weight": 1.2},
        {"name": "avg fields per page", "weight": 1 / 8},
        {"name": "normalized characters per field", "weight": 1 / 8},
        {"name": "sentences per page", "weight": 0.05},
        # percents will have a higher weight, because they are between 0 and 1
        {"name": "slotin percent", "weight": 2},
        {"name": "gathered percent", "weight": 5},
        {"name": "third party percent", "weight": 10},
        {"name": "created percent", "weight": 20},
        {"name": "passive voice percent", "weight": 4},
        {"name": "all caps percent", "weight": 10},
        {"name": "difficult word percent", "weight": 15},
    ]

    def weight(stats, metric):
        """Handles if we need to scale / "normalize" the metrics at all."""
        name = metric["name"]
        weight = metric.get("weight") or 1
        val = 0
        if "clip" in metric:
            val = min(max(stats.get(name, 0), metric["clip"][0]), metric["clip"][1])
        elif isinstance(stats.get(name), bool):
            val = 1 if stats.get(name) else 0
        else:
            val = stats.get(name, 0)
        if "intercept" in metric:
            val -= metric["intercept"]
        return val * weight

    return [(m["name"], stats[m["name"]], weight(stats, m)) for m in metrics]


def form_complexity(stats):
    """Gets a single number of how hard the form is to complete. Higher is harder."""
    metrics = _form_complexity_per_metric(stats)
    return sum(val[2] for val in metrics)<|MERGE_RESOLUTION|>--- conflicted
+++ resolved
@@ -345,15 +345,8 @@
     Args:
       text: a string of multiple words to vectorize
       tools_token: the token to tools.suffolklitlab.org, used for micro-service
-<<<<<<< HEAD
-          to reduce the amount of memory you need on your machine. If
-          not passed, you need to have `en_core_web_lg` installed. NOTE: this
-          last bit is nolonger correct, you have to use the micor-service
-          as we have had to remove SpaCY due to a breaking change
-=======
           to reduce the amount of memory you need on your machine. This token
           is required as we have removed SpaCY dependencies due to breaking changes.
->>>>>>> 29f272ec
     """
     if tools_token:
         headers = {
