import docx
import sys
import os
from openai import OpenAI

import tiktoken
import json
from docx.oxml import OxmlElement
import re

from typing import List, Tuple, Optional, Union

__all__ = [
    "get_labeled_docx_runs",
    "update_docx",
    "modify_docx_with_openai_guesses",
    "get_docx_repr",
    "get_modified_docx_runs",
    "make_docx_plain_language",
]


def add_paragraph_after(paragraph, text):
    p = OxmlElement("w:p")
    r = OxmlElement("w:r")
    t = OxmlElement("w:t")
    t.text = text

    r.append(t)
    p.append(r)
    paragraph._element.addnext(p)


def add_paragraph_before(paragraph, text):
    p = OxmlElement("w:p")
    r = OxmlElement("w:r")
    t = OxmlElement("w:t")
    t.text = text

    r.append(t)
    p.append(r)
    paragraph._element.addprevious(p)


def add_run_after(run, text):
    r = OxmlElement("w:r")
    t = OxmlElement("w:t")
    t.text = text

    r.append(t)
    run._element.addnext(r)


def update_docx(
    document: Union[docx.document.Document, str], modified_runs: List[Tuple[int, int, str, int]]
) -> docx.document.Document:
    """Update the document with the modified runs.

    Note: OpenAI is probabilistic, so the modified run indices may not be correct.
    When the index of a run or paragraph is out of range, a new paragraph
    will be inserted at the end of the document or a new run at the end of the
    paragraph's runs.

    Take a careful look at the output document to make sure it is still correct.

    Args:
        document: the docx.Document object, or the path to the DOCX file
        modified_runs: a tuple of paragraph number, run number, the modified text, a question (not used), and whether a new paragraph should be inserted (for conditional text)

    Returns:
        The modified document.
    """
    ## Sort modified_runs in reverse order so inserted paragraphs are in the correct order
    modified_runs.sort(key=lambda x: x[0], reverse=True)

    if isinstance(document, str):
        document = docx.Document(document)

    for item in modified_runs:
        if len(item) > 4:
            continue
        paragraph_number, run_number, modified_text, new_paragraph = item
        if paragraph_number >= len(document.paragraphs):
            add_paragraph_after(document.paragraphs[-1], modified_text)
            continue
        paragraph = document.paragraphs[paragraph_number]
        if run_number >= len(paragraph.runs):
            add_run_after(paragraph.runs[-1], modified_text)
            continue
        run = paragraph.runs[run_number]
        if new_paragraph == 1:
            add_paragraph_after(paragraph, modified_text)
        elif new_paragraph == -1:
            add_paragraph_before(paragraph, modified_text)
        else:
            run.text = modified_text
    return document


def get_docx_repr(
    docx_path: str, paragraph_start: int = 0, paragraph_end: Optional[int] = None
):
    """Return a JSON representation of the paragraphs and runs in the DOCX file.

    Args:
        docx_path: path to the DOCX file

    Returns:
        A JSON representation of the paragraphs and runs in the DOCX file.
    """
    items = []
    paragraphs = docx.Document(docx_path).paragraphs[paragraph_start:paragraph_end]
    for pnum, paragraph in enumerate(paragraphs):
        for rnum, run in enumerate(paragraph.runs):
            items.append(
                [
                    pnum,
                    rnum,
                    run.text,
                ]
            )
    return repr(items)


def get_labeled_docx_runs(
    docx_path: Optional[str] = None,
    docx_repr=Optional[str],
    custom_people_names: Optional[Tuple[str, str]] = None,
    openai_client: Optional[OpenAI] = None,
    api_key: Optional[str] = None,
) -> List[Tuple[int, int, str, int]]:
    """Scan the DOCX and return a list of modified text with Jinja2 variable names inserted.

    Args:
        docx_path: path to the DOCX file
        docx_repr: a string representation of the paragraphs and runs in the DOCX file, if docx_path is not provided. This might be useful if you want
        custom_people_names: a tuple of custom names and descriptions to use in addition to the default ones. Like: ("clients", "the person benefiting from the form")

    Returns:
        A list of tuples, each containing a paragraph number, run number, and the modified text of the run.
    """

    custom_name_text = ""
    if custom_people_names:
        assert isinstance(custom_people_names, list)
        for name, description in custom_people_names:
            custom_name_text += f"    {name} ({description}), \n"

    custom_example = """Example input, with paragraph and run numbers indicated:
    [
        [0, 1, "Dear John Smith:"],
        [1, 0, "This sentence can stay as is in the output and will not be in the reply."],
        [2, 0, "[Optional: if you are a tenant, include this paragraph]"],
    ]"""

    instructions = """The purpose of the resulting document is to be used as a template within a Docassemble interview, with Jinja2 markup.
    Steps:
    1. Analyze the document. Identify placeholder text and repeated _____ that should be replaced with a variable name.
    2. Insert jinja2 tags around a new variable name that represents the placeholder text.
    3. Mark optional paragraphs with conditional Jinja2 tags.
    4. Text intended for verbatim output in the final document will remain unchanged.

    Example reply, indicating paragraph, run, the new text, and a number indicating if this changes the 
    current paragraph, adds one before, or adds one after (-1, 0, 1):

    {"results":
    [
        [0, 1, "Dear {{ other_parties[0] }}:", 0],
        [2, 0, "{%p if is_tenant %}", -1],
        [3, 0, "{%p endif %}", 1],
    ]
    }
    """

    instructions += f"""
    Rules for variable names:
        1. Variables usually refer to people or their attributes.
        2. People are stored in lists.
        3. We use Docassemble objects and conventions.
        4. Use variable names and patterns from the list below. Invent new variable names when it is appropriate.

    List names for people:
        {custom_people_names}
        users (for the person benefiting from the form, especially when for a pro se filer)
        other_parties (the opposing party in a lawsuit or transactional party)
        plaintiffs
        defendants
        petitioners
        respondents
        children
        spouses
        parents
        caregivers
        attorneys
        translators
        debt_collectors
        creditors
        witnesses
        guardians_ad_litem
        guardians
        decedents
        interested_parties

        Name Forms:
            users (full name of all users)
            users[0] (full name of first user)
            users[0].name.full() (Alternate full name of first user)
            users[0].name.first (First name only)
            users[0].name.middle (Middle name only)
            users[0].name.middle_initial() (First letter of middle name)
            users[0].name.last (Last name only)
            users[0].name.suffix (Suffix of user's name only)

    Attribute names (replace `users` with the appropriate list name):
        Demographic Data:
            users[0].birthdate (Birthdate)
            users[0].age_in_years() (Calculated age based on birthdate)
            users[0].gender (Gender)
            users[0].gender_female (User is female, for checkbox field)
            users[0].gender_male (User is male, for checkbox field)
            users[0].gender_other (User is not male or female, for checkbox field)
            users[0].gender_nonbinary (User identifies as nonbinary, for checkbox field)
            users[0].gender_undisclosed (User chose not to disclose gender, for checkbox field)
            users[0].gender_self_described (User chose to self-describe gender, for checkbox field)
            user_needs_interpreter (User needs an interpreter, for checkbox field)
            user_preferred_language (User's preferred language)

        Addresses:
            users[0].address.block() (Full address, on multiple lines)
            users[0].address.on_one_line() (Full address on one line)
            users[0].address.line_one() (Line one of the address, including unit or apartment number)
            users[0].address.line_two() (Line two of the address, usually city, state, and Zip/postal code)
            users[0].address.address (Street address)
            users[0].address.unit (Apartment, unit, or suite)
            users[0].address.city (City or town)
            users[0].address.state (State, province, or sub-locality)
            users[0].address.zip (Zip or postal code)
            users[0].address.county (County or parish)
            users[0].address.country (Country)

        Other Contact Information:
            users[0].phone_number (Phone number)
            users[0].mobile_number (A phone number explicitly labeled as the "mobile" number)
            users[0].phone_numbers() (A list of both mobile and other phone numbers)
            users[0].email (Email)

        Signatures:
            users[0].signature (Signature)
            signature_date (Date the form is completed)

        Information about Court and Court Processes:
            trial_court (Court's full name)
            trial_court.address.county (County where court is located)
            trial_court.division (Division of court)
            trial_court.department (Department of court)
            docket_number (Case or docket number)
            docket_numbers (A comma-separated list of docket numbers)
            
    When No Existing Variable Name Exists:
        1. Craft short, readable variable names in python snake_case.
        2. Represent people with lists, even if only one person.
        3. Use valid Python variable names within complete Jinja2 tags, like: {{ new_variable_name }}.

        Special endings:
            Suffix _date for date values.
            Suffix _value or _amount for currency values.

        Examples: 
        "(State the reason for eviction)" transforms into `{{ eviction_reason }}`.
    """
    return get_modified_docx_runs(
        docx_path=docx_path,
        docx_repr=docx_repr,
        custom_example=custom_example,
        instructions=instructions,
        openai_client=openai_client,
        api_key=api_key,
    )


def get_modified_docx_runs(
    docx_path: Optional[str] = None,
    docx_repr: Optional[str] = None,
    custom_example: str = "",
    instructions: str = "",
    openai_client: Optional[OpenAI] = None,
    api_key: Optional[str] = None,
    temperature=0.5,
) -> List[Tuple[int, int, str, int]]:
    """Use GPT to rewrite the contents of a DOCX file paragraph by paragraph. Does not handle tables, footers, or
    other structures yet.

    This is a light wrapper that provides the structure of DOCX paragraphs and runs to your prompt
    to OpenAI to facilitate the rewriting of the document without disrupting formatting.

    For example, this could be used to:
    * Remove any passive voice
    * Replace placeholder text with variable names
    * Rewrite to a 6th grade reading level
    * Do an advanced search and replace, without requiring you to use a regex

    By default, the example prompt includes a sample like this:

    [
        [0, 0, "Dear "],
        [0, 1, "John Smith:"],
        [1, 0, "I hope this letter finds you well."],
    ]

    Your custom instructions should include an example of how the sample will be modified, like the one below:

    Example reply, indicating paragraph, run, the new text, and a number indicating if this changes the
    current paragraph, adds one before, or adds one after (-1, 0, 1):

    {"results":
        [
            [0, 1, "Dear {{ other_parties[0] }}:", 0],
            [2, 0, "{%p if is_tenant %}", -1],
            [3, 0, "{%p endif %}", 1],
        ]
    }

    You may also want to customize the input example to better match your use case.

    Args:
        docx_path (str): path to the DOCX file
        docx_repr (str): a string representation of the paragraphs and runs in the DOCX file, if docx_path is not provided.
        custom_example (Optional[str]): a string containing the purpose and overview of the task
        instructions (str) a string containing specific instructions for the task
        openai_client (Optional[OpenAI]): an OpenAI client object. If not provided a new one will be created.
        api_key (Optional[str]): an OpenAI API key. If not provided, it will be obtained from the environment
        temperature (float): the temperature to use when generating text. Lower temperatures are more conservative.

    Returns:
        A list of tuples, each containing a paragraph number, run number, and the modified text of the run.
    """
    if docx_path:
        docx_repr = get_docx_repr(docx_path)
    elif not docx_repr:
        raise Exception("Either docx_path or docx_repr must be provided.")

    assert isinstance(docx_repr, str)

    if not openai_client:
        openai_client = OpenAI(api_key=api_key or os.environ.get("OPENAI_API_KEY"))

    if not custom_example:
        custom_example = """[
        [0, 0, "Dear"],
        [0, 1, "John Smith:"],
        [1, 0, "I hope this letter finds you well."],
    ]"""

    if (
        not "[" in instructions
    ):  # Make sure we have at least a minimal example of the output
        instructions += """The result will look like this:

    {"results":
        [
            [0, 1, "modified run", 0],
            [1, 0, "another modified run, skipping the run that should be left alone", 0],
        ]
    }
    """

    role_description = f"""
    You will process a DOCX document and return a JSON structure that transforms the DOCX file
    based on the following guidelines and examples. The DOCX will be provided as an annotated series of
    paragraphs and runs in JSON structure, like this:

    { custom_example }

    The result will be a JSON structure that includes a list of modified runs, each run represented as a list with exactly 4 items:
    1. The paragraph number
    2. The run number
    3. The modified text of the run
    4. A number indicating if this changes the current paragraph, adds one before, or adds one after (-1, 0, 1)
    
    {instructions}

    The reply ONLY contains the runs that have modified text.
    """

    encoding = tiktoken.encoding_for_model("gpt-4")

    encoding = tiktoken.encoding_for_model("gpt-4")
    token_count = len(encoding.encode(role_description + docx_repr))

    if token_count > 128000:
        raise Exception(
            f"Input to OpenAI is too long ({token_count} tokens). Maximum is 128000 tokens."
        )

    moderation_response = openai_client.moderations.create(
        input=role_description + docx_repr
    )
    if moderation_response.results[0].flagged:
        raise Exception(f"OpenAI moderation error: {moderation_response.results[0]}")

    response = openai_client.chat.completions.create(
        model="gpt-4-1106-preview",
        messages=[
            {"role": "system", "content": role_description},
            {"role": "user", "content": docx_repr},
        ],
        response_format={"type": "json_object"},
        temperature=temperature,
        max_tokens=4096,
        top_p=1,
        frequency_penalty=0,
        presence_penalty=0,
    )

    assert isinstance(response.choices[0].message.content, str)

    # check finish reason
    if response.choices[0].finish_reason != "stop":
        raise Exception(
            f"OpenAI did not finish processing the document. Finish reason: {response.choices[0].finish_reason}"
        )
    guesses = json.loads(response.choices[0].message.content)["results"]
    return guesses

<<<<<<< HEAD

def make_docx_plain_language(docx_path: str) -> docx.Document:
=======
def make_docx_plain_language(docx_path: str) -> docx.document.Document:
>>>>>>> c50a8a0e
    """
    Convert a DOCX file to plain language with the help of OpenAI.
    """
    guesses = get_modified_docx_runs(
        docx_path,
        custom_example="""[
        [0, 0, "If the location of the land is in a state other than the state in which the tribe’s reservation is located, the tribe’s justification of anticipated benefits from the acquisition will be subject to greater scrutiny."],
        [1, 0, "When the process of freeing a vehicle that has been stuck results in ruts or holes, the operator will fill the rut or hole created by such activity before removing the vehicle from the immediate area."],
    ]""",
        instructions="""        
        You are a plain language expert whose goal is to rewrite the document at a 6th grade reading level, without changing the meaning of the document.
        You will rewrite passive voice sentences in the active voice. You will use simple vocabulary words to replace complex ones. You will use short sentences and short paragraphs.

        The result will look like this:

    {"results":
        [
            [0, 0, "If the land is in a different State than the tribe’s reservation, we will scrutinize the tribe’s justification of anticipated benefits more thoroughly.", 0],
            [1, 0, "If you make a hole while freeing a stuck vehicle, you must fill the hole before you drive away.", 0],
        ]
    }
    """,
    )
    return update_docx(docx.Document(docx_path), guesses)

<<<<<<< HEAD

def modify_docx_with_openai_guesses(docx_path: str) -> docx.Document:
=======
def modify_docx_with_openai_guesses(docx_path: str) -> docx.document.Document:
>>>>>>> c50a8a0e
    """Uses OpenAI to guess the variable names for a document and then modifies the document with the guesses.

    Args:
        docx_path (str): Path to the DOCX file to modify.

    Returns:
        docx.Document: The modified document, ready to be saved to the same or a new path
    """
    guesses = get_labeled_docx_runs(docx_path)

    return update_docx(docx.Document(docx_path), guesses)


if __name__ == "__main__":
    new_doc = modify_docx_with_openai_guesses(sys.argv[1])
    new_doc.save(sys.argv[1] + ".output.docx")<|MERGE_RESOLUTION|>--- conflicted
+++ resolved
@@ -422,12 +422,8 @@
     guesses = json.loads(response.choices[0].message.content)["results"]
     return guesses
 
-<<<<<<< HEAD
-
-def make_docx_plain_language(docx_path: str) -> docx.Document:
-=======
+
 def make_docx_plain_language(docx_path: str) -> docx.document.Document:
->>>>>>> c50a8a0e
     """
     Convert a DOCX file to plain language with the help of OpenAI.
     """
@@ -453,12 +449,8 @@
     )
     return update_docx(docx.Document(docx_path), guesses)
 
-<<<<<<< HEAD
-
-def modify_docx_with_openai_guesses(docx_path: str) -> docx.Document:
-=======
+  
 def modify_docx_with_openai_guesses(docx_path: str) -> docx.document.Document:
->>>>>>> c50a8a0e
     """Uses OpenAI to guess the variable names for a document and then modifies the document with the guesses.
 
     Args:
