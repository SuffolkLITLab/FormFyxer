--- conflicted
+++ resolved
@@ -151,8 +151,6 @@
             self.request_args["url"],
             headers=self.request_args["headers"],
             data=json.dumps(self.request_args["data"]),
-<<<<<<< HEAD
-=======
         )
 
 
@@ -200,7 +198,6 @@
     def test_no_sensitive_data_types(self):
         actual_output = get_sensitive_data_types(
             ["name", "address", "zip", "signature"]
->>>>>>> c50a8a0e
         )
         self.assertEqual(actual_output, {})
 
